[package]
name          = "twitchchat"
edition       = "2018"
<<<<<<< HEAD
version       = "0.12.3"
=======
version       = "0.12.4"
>>>>>>> e273784b
authors       = ["museun <museun@outlook.com>"]
keywords      = ["twitch", "irc", "async", "asynchronous", "tokio"]
license       = "MIT OR Apache-2.0"
readme        = "README.md"
description   = "interface to the irc-side of twitch's chat system"
documentation = "https://docs.rs/twitchchat/latest/twitchchat/"
repository    = "https://github.com/museun/twitchchat"
categories    = ["asynchronous", "network-programming", "parser-implementations"]

[package.metadata.docs.rs]
rustdoc-args = ["--cfg", "docsrs"]
all-features = true

[dependencies]
# logging support
log = "0.4.11"

# just the futures traits
futures-lite = "1.0.0"

# field pin projection
pin-project-lite = "0.1.7"

# cloneable async writes
async-dup = "1.2.1"

# message passing
async-channel = "1.4.1"

# for timing out futures
futures-timer = "3.0.2"

# for 'fairness' in the main loop
fastrand = "1.3.4"

# serializion/deserializion support
serde = { version = "1.0.115", optional = true, features = ["derive"] }

# optional runtimes (for TcpStream)
# these use the futures AsyncWrite+AsyncRead
async-io  = { version = "0.2.5", optional = true }
smol      = { version = "0.4.1", optional = true }
async-tls = { version = "0.9.0", default-features = false, features = ["client"], optional = true } 
# TODO look into what their features do. the ones they have enabled by default seem important
async-std = { version = "1.6.3", optional = true }

# tokio has its own AsyncWrite+AsyncRead
tokio            = { version = "0.2.22", features = ["net"], optional = true } 
tokio-util       = { version = "0.3.1", features = ["compat"], optional = true }

tokio-rustls     = { version = "0.14.0", optional = true }
webpki-roots     = { version = "0.20.0", optional = true }

tokio-native-tls = { version = "0.1.0", optional = true }
native-tls       = { version = "0.2.4", optional = true }

[dev-dependencies]
anyhow         = "1.0.32"
async-executor = { version = "0.2.0", default-features = false }
serde_json     = { version = "1.0.57", default-features = false, features = ["alloc"] }
rmp-serde      = "0.14.4"

[[example]]
name = "message_parse"

[[example]]
name = "smol_demo"
required-features = ["smol"]

[[example]]
name = "async_io_demo"
required-features = ["async-io"]

[[example]]
name = "async_std_demo"
required-features = ["async-std", "async-std/attributes"]

[[example]]
name = "tokio_demo"
required-features = ["tokio/full", "tokio-util"]

[[example]]
name = "simple_bot"
required-features = ["smol"]<|MERGE_RESOLUTION|>--- conflicted
+++ resolved
@@ -1,11 +1,7 @@
 [package]
 name          = "twitchchat"
 edition       = "2018"
-<<<<<<< HEAD
-version       = "0.12.3"
-=======
 version       = "0.12.4"
->>>>>>> e273784b
 authors       = ["museun <museun@outlook.com>"]
 keywords      = ["twitch", "irc", "async", "asynchronous", "tokio"]
 license       = "MIT OR Apache-2.0"
